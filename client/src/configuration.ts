<<<<<<< HEAD
/* --------------------------------------------------------------------------------------------
 * Copyright (c) Jan Dolejsi. All rights reserved.
 * Licensed under the MIT License. See License.txt in the project root for license information.
 * ------------------------------------------------------------------------------------------ */
import * as vscode from 'vscode';

const PARSER_LOCATION = 'pddlParser.executableOrService';
const PARSER_SYNTAX = 'pddlParser.executableOptions';
const PARSER_LEGACY_LOCATION = 'pddlParser.pddlParserService';
const PARSER_AUTHENTICATION_REFRESH_TOKEN = 'pddlParser.authenticationRefreshToken';
const PARSER_AUTHENTICATION_ACCESS_TOKEN = 'pddlParser.authenticationAccessToken';
const PARSER_AUTHENTICATION_S_TOKEN = 'pddlParser.authenticationSToken';
const PLANNER_LOCATION = 'pddlPlanner.executableOrService';
const PLANNER_SYNTAX = 'pddlPlanner.executableOptions';
const PLANNER_EPSILON = 'pddlPlanner.epsilonTimeStep';

export class PddlConfiguration {

    constructor(public context: vscode.ExtensionContext) {

    }

    getEpsilonTimeStep(): number {
        return vscode.workspace.getConfiguration().get(PLANNER_EPSILON);
    }

    async getParserPath(): Promise<string> {
        let parserPath: string = vscode.workspace.getConfiguration().get(PARSER_LOCATION);

        if (!parserPath) {
            parserPath = await this.askNewParserPath();
        }

        return parserPath; // this may be 'undefined'
    }

    NEVER_SETUP_PARSER = 'neverSetupParser';
    setupParserLater = false;

    async suggestNewParserConfiguration(showNever: boolean) {
        if (await this.copyFromLegacyParserConfig()) return;

        if (this.setupParserLater || this.context.globalState.get(this.NEVER_SETUP_PARSER)) return;

        let moreInfo: vscode.MessageItem = { title: "More info..." };
        let setupParserNow: vscode.MessageItem = { title: "Setup now..." };
        let setupParserNever: vscode.MessageItem = { title: "Never" };
        let setupParserLater: vscode.MessageItem = { title: "Later", isCloseAffordance: true };
        let options: vscode.MessageItem[] = [moreInfo, setupParserNow, setupParserLater];
        if (showNever) options.splice(2, 0, setupParserNever);
        let choice = await vscode.window.showInformationMessage(
            "Setup a PDDL parser in order to enable detailed syntactic analysis.",
            ...options);

        switch (choice) {
            case moreInfo:
                vscode.commands.executeCommand('vscode.open', vscode.Uri.parse('https://github.com/jan-dolejsi/vscode-pddl/wiki/Configuring-the-PDDL-parser'));
                this.suggestNewParserConfiguration(showNever);
                break;

            case setupParserNow:
                this.askNewParserPath();
                // if the above method call updates the configuration, the language server will be notified
                break;

            case setupParserLater:
                this.setupParserLater = true;// will retry in the next session
                break;

            case setupParserNever:
                this.context.globalState.update(this.NEVER_SETUP_PARSER, true);

            default:
                break;
        }
    }

    async copyFromLegacyParserConfig(): Promise<string> {
        let configuration = vscode.workspace.getConfiguration();

        // first try to salvage configuration from a deprecated configuration field
        let legacyParserUrl: string = configuration.get(PARSER_LEGACY_LOCATION);

        if (legacyParserUrl) {

            await this.moveConfiguration(configuration, PARSER_LEGACY_LOCATION, PARSER_LOCATION);
            return legacyParserUrl;
        }
        else {
            return null;
        }
    }

    async askNewParserPath() {
        let existingValue: string = vscode.workspace.getConfiguration().get(PARSER_LOCATION);

        let newParserPath = await vscode.window.showInputBox({
            prompt: "Enter PDDL parser/validator path local command or web service URL",
            placeHolder: `parser.exe OR java -jar c:\\planner.jar OR https://someserver/parse`,
            value: existingValue,
            ignoreFocusOut: true
        });

        if (newParserPath) {
            newParserPath = newParserPath.trim();
            
            // todo: validate that this parser actually works by sending a dummy request to it

            let newParserScope = await this.askConfigurationScope();

            if (!newParserScope) return null;

            let configurationToUpdate = this.getConfigurationForScope(newParserScope);

            if (!PddlConfiguration.isHttp(newParserPath)) {
                this.askParserOptions(newParserScope);
            }

            // Update the value in the target
            configurationToUpdate.update(PARSER_LOCATION, newParserPath, newParserScope.target);
        }

        return newParserPath;
    }

    async askParserOptions(scope: ScopeQuickPickItem) {
        let existingValue: string = vscode.workspace.getConfiguration().get(PARSER_SYNTAX);

        let newParserOptions = await vscode.window.showInputBox({
            prompt: "In case you use command line switches and options, override the default syntax. For more info, see (the wiki)[https://github.com/jan-dolejsi/vscode-pddl/wiki/Configuring-the-PDDL-parser].",
            placeHolder: `$(parser) $(domain) $(problem)`,
            value: existingValue,
            ignoreFocusOut: true
        });

        if (newParserOptions) {
            // todo: validate that this parser actually works by sending a dummy request to it

            let configurationToUpdate = this.getConfigurationForScope(scope);

            // Update the value in the target
            configurationToUpdate.update(PARSER_SYNTAX, newParserOptions, scope.target);
        }

        return newParserOptions;
    }

    async savePddlParserAuthenticationTokens(refreshtoken: string, accesstoken: string, stoken: string) {
        vscode.workspace.getConfiguration().update(PARSER_AUTHENTICATION_REFRESH_TOKEN, refreshtoken);
        vscode.workspace.getConfiguration().update(PARSER_AUTHENTICATION_ACCESS_TOKEN, accesstoken);
        vscode.workspace.getConfiguration().update(PARSER_AUTHENTICATION_S_TOKEN, stoken);
    }

    static isHttp(path: string) {
        return path.match(/^http[s]?:/i);
    }

    async getPlannerPath(): Promise<string> {
        let plannerPath: string = vscode.workspace.getConfiguration().get(PLANNER_LOCATION);

        if (!plannerPath) {
            plannerPath = await this.askNewPlannerPath();
        }

        return plannerPath; // this may be 'undefined'
    }

    async askNewPlannerPath() {
        let existingValue: string = vscode.workspace.getConfiguration().get(PLANNER_LOCATION);
        
        let newPlannerPath = await vscode.window.showInputBox({ 
            prompt: "Enter PDDL planner path local command or web service URL", 
            placeHolder: `planner.exe OR java -jar c:\\planner.jar OR http://solver.planning.domains/solve`,
            value: existingValue,
            ignoreFocusOut: true 
        });

        if (newPlannerPath) {

            newPlannerPath = newPlannerPath.trim();
            
            // todo: validate that this planner actually works by sending a dummy request to it

            let newPlannerScope = await this.askConfigurationScope();

            if (!newPlannerScope) return null;
            let configurationToUpdate = this.getConfigurationForScope(newPlannerScope);

            if (!PddlConfiguration.isHttp(newPlannerPath)) {
                this.askPlannerSyntax(newPlannerScope);
            }

            // Update the value in the target
            configurationToUpdate.update(PLANNER_LOCATION, newPlannerPath, newPlannerScope.target);
        }

        return newPlannerPath;
    }

    async askPlannerSyntax(scope: ScopeQuickPickItem) {
        let existingValue: string = vscode.workspace.getConfiguration().get(PLANNER_SYNTAX);

        let newPlannerOptions = await vscode.window.showInputBox({
            prompt: "In case you use command line switches and options, override the default syntax. For more info, see (the wiki)[https://github.com/jan-dolejsi/vscode-pddl/wiki/Configuring-the-PDDL-planner].",
            placeHolder: `$(planner) $(options) $(domain) $(problem)`,
            value: existingValue,
            ignoreFocusOut: true
        });

        if (newPlannerOptions) {
            // todo: validate that this planner actually works by sending a dummy request to it

            let configurationToUpdate = this.getConfigurationForScope(scope);

            // Update the value in the target
            configurationToUpdate.update(PLANNER_SYNTAX, newPlannerOptions, scope.target);
        }

        return newPlannerOptions;
    }

    optionsHistory: OptionsQuickPickItem[] = [{ label: 'No options.', options: '', description: '' }, { label: 'Specify options...', newValue: true, options: '', description: '' }];

    async getPlannerOptions() {
        let optionsSelected = await vscode.window.showQuickPick(this.optionsHistory,
            { placeHolder: 'Optionally specify planner switches or press ENTER to use default planner configuration.' });

        if (!optionsSelected) return null;
        else if (optionsSelected.newValue) {
            let optionsEntered = await vscode.window.showInputBox({ placeHolder: 'Specify planner options.' });
            if (!optionsEntered) return null;
            optionsSelected = { label: optionsEntered, options: optionsEntered, description: '' };
        }

        let indexOf = this.optionsHistory.findIndex(option => option.options == optionsSelected.options);
        if (indexOf > -1) {
            this.optionsHistory.splice(indexOf, 1);
        }
        this.optionsHistory.unshift(optionsSelected); // insert to the first position
        return optionsSelected.options;
    }

    getPlannerSyntax(): string {
        return vscode.workspace.getConfiguration().get(PLANNER_SYNTAX);
    }

    async askConfigurationScope(): Promise<ScopeQuickPickItem> {
        let availableScopes: ScopeQuickPickItem[] = [
            { label: 'This machine (default)', description: 'Selected tool will be used for all domain/problem files on this computer.', target: vscode.ConfigurationTarget.Global }
        ];

        if (vscode.workspace.workspaceFolders) {
            vscode.workspace.workspaceFolders.forEach(folder => {
                availableScopes.push({ label: 'This workspace', description: `Selected tool will be used just for this workspace: ${folder.name}`, target: vscode.ConfigurationTarget.Workspace, uri: folder.uri });
            });
        }
        // todo: need to support folders?
        //{ label: 'Just one workspace folder', description: 'Selected tool will be used just for one workspace folder...', target: vscode.ConfigurationTarget.WorkspaceFolder }

        let selectedScope = availableScopes.length == 1 ? availableScopes[0] : await vscode.window.showQuickPick(availableScopes,
            { placeHolder: 'Select the target scope for which this setting should be applied' });

        return selectedScope;
    }

    async moveConfiguration(configuration: vscode.WorkspaceConfiguration, legacyConfigName: string, configName: string) {
        let legacyConfig = configuration.inspect(legacyConfigName);

        let target: vscode.ConfigurationTarget;

        if (legacyConfig.workspaceFolderValue) target = vscode.ConfigurationTarget.WorkspaceFolder;
        else if (legacyConfig.workspaceValue) target = vscode.ConfigurationTarget.Workspace;
        else if (legacyConfig.globalValue) target = vscode.ConfigurationTarget.Global;
        else if (legacyConfig.defaultValue) {
            await configuration.update(configName, legacyConfig.defaultValue, vscode.ConfigurationTarget.Global);
        }
        if (target) {
            await configuration.update(configName, configuration.get(legacyConfigName), target);
            await configuration.update(legacyConfigName, null, target);
        }
    }

    getConfigurationForScope(scope: ScopeQuickPickItem): vscode.WorkspaceConfiguration {

        if (scope.target == vscode.ConfigurationTarget.WorkspaceFolder) {
            // let workspaceFolder = await vscode.window.showWorkspaceFolderPick({ placeHolder: 'Pick Workspace Folder to which this setting should be applied' })
            // if (workspaceFolder) {

            // 	// *Get the configuration for the workspace folder
            // 	const configuration = vscode.workspace.getConfiguration('', workspaceFolder.uri);
            vscode.window.showErrorMessage("Workspace folder not supported");
            return null;
        }
        else {
            return vscode.workspace.getConfiguration();
        }
    }

}

class ScopeQuickPickItem implements vscode.QuickPickItem {
    label: string;
    description: string;
    target: vscode.ConfigurationTarget;
    uri?: vscode.Uri;
}

class OptionsQuickPickItem implements vscode.QuickPickItem {
    label: string;
    description: string;
    options: string;
    newValue?: boolean;
}
=======
/* --------------------------------------------------------------------------------------------
 * Copyright (c) Jan Dolejsi. All rights reserved.
 * Licensed under the MIT License. See License.txt in the project root for license information.
 * ------------------------------------------------------------------------------------------ */
import * as vscode from 'vscode';

const PARSER_LOCATION = 'pddlParser.executableOrService';
const PARSER_SYNTAX = 'pddlParser.executableOptions';
const PARSER_LEGACY_LOCATION = 'pddlParser.pddlParserService';
const PLANNER_LOCATION = 'pddlPlanner.executableOrService';
const PLANNER_SYNTAX = 'pddlPlanner.executableOptions';
const PLANNER_EPSILON = 'pddlPlanner.epsilonTimeStep';
export const VALUE_SEQ_LOCATION  = "pddlPlanner.valueSeqPath";

export class PddlConfiguration {

    constructor(public context: vscode.ExtensionContext) {

    }

    getEpsilonTimeStep(): number {
        return vscode.workspace.getConfiguration().get(PLANNER_EPSILON);
    }

    async getParserPath(): Promise<string> {
        let parserPath: string = vscode.workspace.getConfiguration().get(PARSER_LOCATION);

        if (!parserPath) {
            parserPath = await this.askNewParserPath();
        }

        return parserPath; // this may be 'undefined'
    }

    NEVER_SETUP_PARSER = 'neverSetupParser';
    setupParserLater = false;

    async suggestNewParserConfiguration(showNever: boolean) {
        if (await this.copyFromLegacyParserConfig()) return;

        if (this.setupParserLater || this.context.globalState.get(this.NEVER_SETUP_PARSER)) return;

        let moreInfo: vscode.MessageItem = { title: "More info..." };
        let setupParserNow: vscode.MessageItem = { title: "Setup now..." };
        let setupParserNever: vscode.MessageItem = { title: "Never" };
        let setupParserLater: vscode.MessageItem = { title: "Later", isCloseAffordance: true };
        let options: vscode.MessageItem[] = [moreInfo, setupParserNow, setupParserLater];
        if (showNever) options.splice(2, 0, setupParserNever);
        let choice = await vscode.window.showInformationMessage(
            "Setup a PDDL parser in order to enable detailed syntactic analysis.",
            ...options);

        switch (choice) {
            case moreInfo:
                vscode.commands.executeCommand('vscode.open', vscode.Uri.parse('https://github.com/jan-dolejsi/vscode-pddl/wiki/Configuring-the-PDDL-parser'));
                this.suggestNewParserConfiguration(showNever);
                break;

            case setupParserNow:
                this.askNewParserPath();
                // if the above method call updates the configuration, the language server will be notified
                break;

            case setupParserLater:
                this.setupParserLater = true;// will retry in the next session
                break;

            case setupParserNever:
                this.context.globalState.update(this.NEVER_SETUP_PARSER, true);

            default:
                break;
        }
    }

    async copyFromLegacyParserConfig(): Promise<string> {
        let configuration = vscode.workspace.getConfiguration();

        // first try to salvage configuration from a deprecated configuration field
        let legacyParserUrl: string = configuration.get(PARSER_LEGACY_LOCATION);

        if (legacyParserUrl) {

            await this.moveConfiguration(configuration, PARSER_LEGACY_LOCATION, PARSER_LOCATION);
            return legacyParserUrl;
        }
        else {
            return null;
        }
    }

    async askNewParserPath() {
        let existingValue: string = vscode.workspace.getConfiguration().get(PARSER_LOCATION);

        let newParserPath = await vscode.window.showInputBox({
            prompt: "Enter PDDL parser/validator path local command or web service URL",
            placeHolder: `parser.exe OR java -jar c:\\planner.jar OR https://someserver/parse`,
            value: existingValue,
            ignoreFocusOut: true
        });

        if (newParserPath) {
            newParserPath = newParserPath.trim();
            
            // todo: validate that this parser actually works by sending a dummy request to it

            let newParserScope = await this.askConfigurationScope();

            if (!newParserScope) return null;

            let configurationToUpdate = this.getConfigurationForScope(newParserScope);

            if (!PddlConfiguration.isHttp(newParserPath)) {
                this.askParserOptions(newParserScope);
            }

            // Update the value in the target
            configurationToUpdate.update(PARSER_LOCATION, newParserPath, newParserScope.target);
        }

        return newParserPath;
    }

    async askParserOptions(scope: ScopeQuickPickItem) {
        let existingValue: string = vscode.workspace.getConfiguration().get(PARSER_SYNTAX);

        let newParserOptions = await vscode.window.showInputBox({
            prompt: "In case you use command line switches and options, override the default syntax. For more info, see (the wiki)[https://github.com/jan-dolejsi/vscode-pddl/wiki/Configuring-the-PDDL-parser].",
            placeHolder: `$(parser) $(domain) $(problem)`,
            value: existingValue,
            ignoreFocusOut: true
        });

        if (newParserOptions) {
            // todo: validate that this parser actually works by sending a dummy request to it

            let configurationToUpdate = this.getConfigurationForScope(scope);

            // Update the value in the target
            configurationToUpdate.update(PARSER_SYNTAX, newParserOptions, scope.target);
        }

        return newParserOptions;
    }

    static isHttp(path: string) {
        return path.match(/^http[s]?:/i);
    }

    async getPlannerPath(): Promise<string> {
        let plannerPath: string = vscode.workspace.getConfiguration().get(PLANNER_LOCATION);

        if (!plannerPath) {
            plannerPath = await this.askNewPlannerPath();
        }

        return plannerPath; // this may be 'undefined'
    }

    async askNewPlannerPath() {
        let existingValue: string = vscode.workspace.getConfiguration().get(PLANNER_LOCATION);
        
        let newPlannerPath = await vscode.window.showInputBox({ 
            prompt: "Enter PDDL planner path local command or web service URL", 
            placeHolder: `planner.exe OR java -jar c:\\planner.jar OR http://solver.planning.domains/solve`,
            value: existingValue,
            ignoreFocusOut: true 
        });

        if (newPlannerPath) {

            newPlannerPath = newPlannerPath.trim();
            
            // todo: validate that this planner actually works by sending a dummy request to it

            let newPlannerScope = await this.askConfigurationScope();

            if (!newPlannerScope) return null;
            let configurationToUpdate = this.getConfigurationForScope(newPlannerScope);

            if (!PddlConfiguration.isHttp(newPlannerPath)) {
                this.askPlannerSyntax(newPlannerScope);
            }

            // Update the value in the target
            configurationToUpdate.update(PLANNER_LOCATION, newPlannerPath, newPlannerScope.target);
        }

        return newPlannerPath;
    }

    async askPlannerSyntax(scope: ScopeQuickPickItem) {
        let existingValue: string = vscode.workspace.getConfiguration().get(PLANNER_SYNTAX);

        let newPlannerOptions = await vscode.window.showInputBox({
            prompt: "In case you use command line switches and options, override the default syntax. For more info, see (the wiki)[https://github.com/jan-dolejsi/vscode-pddl/wiki/Configuring-the-PDDL-planner].",
            placeHolder: `$(planner) $(options) $(domain) $(problem)`,
            value: existingValue,
            ignoreFocusOut: true
        });

        if (newPlannerOptions) {
            // todo: validate that this planner actually works by sending a dummy request to it

            let configurationToUpdate = this.getConfigurationForScope(scope);

            // Update the value in the target
            configurationToUpdate.update(PLANNER_SYNTAX, newPlannerOptions, scope.target);
        }

        return newPlannerOptions;
    }

    optionsHistory: OptionsQuickPickItem[] = [{ label: 'No options.', options: '', description: '' }, { label: 'Specify options...', newValue: true, options: '', description: '' }];

    async getPlannerOptions() {
        let optionsSelected = await vscode.window.showQuickPick(this.optionsHistory,
            { placeHolder: 'Optionally specify planner switches or press ENTER to use default planner configuration.' });

        if (!optionsSelected) return null;
        else if (optionsSelected.newValue) {
            let optionsEntered = await vscode.window.showInputBox({ placeHolder: 'Specify planner options.' });
            if (!optionsEntered) return null;
            optionsSelected = { label: optionsEntered, options: optionsEntered, description: '' };
        }

        let indexOf = this.optionsHistory.findIndex(option => option.options == optionsSelected.options);
        if (indexOf > -1) {
            this.optionsHistory.splice(indexOf, 1);
        }
        this.optionsHistory.unshift(optionsSelected); // insert to the first position
        return optionsSelected.options;
    }

    getPlannerSyntax(): string {
        return vscode.workspace.getConfiguration().get(PLANNER_SYNTAX);
    }

    getValueSeqPath(): string {
        return vscode.workspace.getConfiguration().get("pddlPlanner.valueSeqPath");
    }

    async askConfigurationScope(): Promise<ScopeQuickPickItem> {
        let availableScopes: ScopeQuickPickItem[] = [
            { label: 'This machine (default)', description: 'Selected tool will be used for all domain/problem files on this computer.', target: vscode.ConfigurationTarget.Global }
        ];

        if (vscode.workspace.workspaceFolders) {
            vscode.workspace.workspaceFolders.forEach(folder => {
                availableScopes.push({ label: 'This workspace', description: `Selected tool will be used just for this workspace: ${folder.name}`, target: vscode.ConfigurationTarget.Workspace, uri: folder.uri });
            });
        }
        // todo: need to support folders?
        //{ label: 'Just one workspace folder', description: 'Selected tool will be used just for one workspace folder...', target: vscode.ConfigurationTarget.WorkspaceFolder }

        let selectedScope = availableScopes.length == 1 ? availableScopes[0] : await vscode.window.showQuickPick(availableScopes,
            { placeHolder: 'Select the target scope for which this setting should be applied' });

        return selectedScope;
    }

    async moveConfiguration(configuration: vscode.WorkspaceConfiguration, legacyConfigName: string, configName: string) {
        let legacyConfig = configuration.inspect(legacyConfigName);

        let target: vscode.ConfigurationTarget;

        if (legacyConfig.workspaceFolderValue) target = vscode.ConfigurationTarget.WorkspaceFolder;
        else if (legacyConfig.workspaceValue) target = vscode.ConfigurationTarget.Workspace;
        else if (legacyConfig.globalValue) target = vscode.ConfigurationTarget.Global;
        else if (legacyConfig.defaultValue) {
            await configuration.update(configName, legacyConfig.defaultValue, vscode.ConfigurationTarget.Global);
        }
        if (target) {
            await configuration.update(configName, configuration.get(legacyConfigName), target);
            await configuration.update(legacyConfigName, null, target);
        }
    }

    getConfigurationForScope(scope: ScopeQuickPickItem): vscode.WorkspaceConfiguration {

        if (scope.target == vscode.ConfigurationTarget.WorkspaceFolder) {
            // let workspaceFolder = await vscode.window.showWorkspaceFolderPick({ placeHolder: 'Pick Workspace Folder to which this setting should be applied' })
            // if (workspaceFolder) {

            // 	// *Get the configuration for the workspace folder
            // 	const configuration = vscode.workspace.getConfiguration('', workspaceFolder.uri);
            vscode.window.showErrorMessage("Workspace folder not supported");
            return null;
        }
        else {
            return vscode.workspace.getConfiguration();
        }
    }

}

class ScopeQuickPickItem implements vscode.QuickPickItem {
    label: string;
    description: string;
    target: vscode.ConfigurationTarget;
    uri?: vscode.Uri;
}

class OptionsQuickPickItem implements vscode.QuickPickItem {
    label: string;
    description: string;
    options: string;
    newValue?: boolean;
}
>>>>>>> e3cb1909
<|MERGE_RESOLUTION|>--- conflicted
+++ resolved
@@ -1,625 +1,318 @@
-<<<<<<< HEAD
-/* --------------------------------------------------------------------------------------------
- * Copyright (c) Jan Dolejsi. All rights reserved.
- * Licensed under the MIT License. See License.txt in the project root for license information.
- * ------------------------------------------------------------------------------------------ */
-import * as vscode from 'vscode';
-
-const PARSER_LOCATION = 'pddlParser.executableOrService';
-const PARSER_SYNTAX = 'pddlParser.executableOptions';
-const PARSER_LEGACY_LOCATION = 'pddlParser.pddlParserService';
-const PARSER_AUTHENTICATION_REFRESH_TOKEN = 'pddlParser.authenticationRefreshToken';
-const PARSER_AUTHENTICATION_ACCESS_TOKEN = 'pddlParser.authenticationAccessToken';
-const PARSER_AUTHENTICATION_S_TOKEN = 'pddlParser.authenticationSToken';
-const PLANNER_LOCATION = 'pddlPlanner.executableOrService';
-const PLANNER_SYNTAX = 'pddlPlanner.executableOptions';
-const PLANNER_EPSILON = 'pddlPlanner.epsilonTimeStep';
-
-export class PddlConfiguration {
-
-    constructor(public context: vscode.ExtensionContext) {
-
-    }
-
-    getEpsilonTimeStep(): number {
-        return vscode.workspace.getConfiguration().get(PLANNER_EPSILON);
-    }
-
-    async getParserPath(): Promise<string> {
-        let parserPath: string = vscode.workspace.getConfiguration().get(PARSER_LOCATION);
-
-        if (!parserPath) {
-            parserPath = await this.askNewParserPath();
-        }
-
-        return parserPath; // this may be 'undefined'
-    }
-
-    NEVER_SETUP_PARSER = 'neverSetupParser';
-    setupParserLater = false;
-
-    async suggestNewParserConfiguration(showNever: boolean) {
-        if (await this.copyFromLegacyParserConfig()) return;
-
-        if (this.setupParserLater || this.context.globalState.get(this.NEVER_SETUP_PARSER)) return;
-
-        let moreInfo: vscode.MessageItem = { title: "More info..." };
-        let setupParserNow: vscode.MessageItem = { title: "Setup now..." };
-        let setupParserNever: vscode.MessageItem = { title: "Never" };
-        let setupParserLater: vscode.MessageItem = { title: "Later", isCloseAffordance: true };
-        let options: vscode.MessageItem[] = [moreInfo, setupParserNow, setupParserLater];
-        if (showNever) options.splice(2, 0, setupParserNever);
-        let choice = await vscode.window.showInformationMessage(
-            "Setup a PDDL parser in order to enable detailed syntactic analysis.",
-            ...options);
-
-        switch (choice) {
-            case moreInfo:
-                vscode.commands.executeCommand('vscode.open', vscode.Uri.parse('https://github.com/jan-dolejsi/vscode-pddl/wiki/Configuring-the-PDDL-parser'));
-                this.suggestNewParserConfiguration(showNever);
-                break;
-
-            case setupParserNow:
-                this.askNewParserPath();
-                // if the above method call updates the configuration, the language server will be notified
-                break;
-
-            case setupParserLater:
-                this.setupParserLater = true;// will retry in the next session
-                break;
-
-            case setupParserNever:
-                this.context.globalState.update(this.NEVER_SETUP_PARSER, true);
-
-            default:
-                break;
-        }
-    }
-
-    async copyFromLegacyParserConfig(): Promise<string> {
-        let configuration = vscode.workspace.getConfiguration();
-
-        // first try to salvage configuration from a deprecated configuration field
-        let legacyParserUrl: string = configuration.get(PARSER_LEGACY_LOCATION);
-
-        if (legacyParserUrl) {
-
-            await this.moveConfiguration(configuration, PARSER_LEGACY_LOCATION, PARSER_LOCATION);
-            return legacyParserUrl;
-        }
-        else {
-            return null;
-        }
-    }
-
-    async askNewParserPath() {
-        let existingValue: string = vscode.workspace.getConfiguration().get(PARSER_LOCATION);
-
-        let newParserPath = await vscode.window.showInputBox({
-            prompt: "Enter PDDL parser/validator path local command or web service URL",
-            placeHolder: `parser.exe OR java -jar c:\\planner.jar OR https://someserver/parse`,
-            value: existingValue,
-            ignoreFocusOut: true
-        });
-
-        if (newParserPath) {
-            newParserPath = newParserPath.trim();
-            
-            // todo: validate that this parser actually works by sending a dummy request to it
-
-            let newParserScope = await this.askConfigurationScope();
-
-            if (!newParserScope) return null;
-
-            let configurationToUpdate = this.getConfigurationForScope(newParserScope);
-
-            if (!PddlConfiguration.isHttp(newParserPath)) {
-                this.askParserOptions(newParserScope);
-            }
-
-            // Update the value in the target
-            configurationToUpdate.update(PARSER_LOCATION, newParserPath, newParserScope.target);
-        }
-
-        return newParserPath;
-    }
-
-    async askParserOptions(scope: ScopeQuickPickItem) {
-        let existingValue: string = vscode.workspace.getConfiguration().get(PARSER_SYNTAX);
-
-        let newParserOptions = await vscode.window.showInputBox({
-            prompt: "In case you use command line switches and options, override the default syntax. For more info, see (the wiki)[https://github.com/jan-dolejsi/vscode-pddl/wiki/Configuring-the-PDDL-parser].",
-            placeHolder: `$(parser) $(domain) $(problem)`,
-            value: existingValue,
-            ignoreFocusOut: true
-        });
-
-        if (newParserOptions) {
-            // todo: validate that this parser actually works by sending a dummy request to it
-
-            let configurationToUpdate = this.getConfigurationForScope(scope);
-
-            // Update the value in the target
-            configurationToUpdate.update(PARSER_SYNTAX, newParserOptions, scope.target);
-        }
-
-        return newParserOptions;
-    }
-
-    async savePddlParserAuthenticationTokens(refreshtoken: string, accesstoken: string, stoken: string) {
-        vscode.workspace.getConfiguration().update(PARSER_AUTHENTICATION_REFRESH_TOKEN, refreshtoken);
-        vscode.workspace.getConfiguration().update(PARSER_AUTHENTICATION_ACCESS_TOKEN, accesstoken);
-        vscode.workspace.getConfiguration().update(PARSER_AUTHENTICATION_S_TOKEN, stoken);
-    }
-
-    static isHttp(path: string) {
-        return path.match(/^http[s]?:/i);
-    }
-
-    async getPlannerPath(): Promise<string> {
-        let plannerPath: string = vscode.workspace.getConfiguration().get(PLANNER_LOCATION);
-
-        if (!plannerPath) {
-            plannerPath = await this.askNewPlannerPath();
-        }
-
-        return plannerPath; // this may be 'undefined'
-    }
-
-    async askNewPlannerPath() {
-        let existingValue: string = vscode.workspace.getConfiguration().get(PLANNER_LOCATION);
-        
-        let newPlannerPath = await vscode.window.showInputBox({ 
-            prompt: "Enter PDDL planner path local command or web service URL", 
-            placeHolder: `planner.exe OR java -jar c:\\planner.jar OR http://solver.planning.domains/solve`,
-            value: existingValue,
-            ignoreFocusOut: true 
-        });
-
-        if (newPlannerPath) {
-
-            newPlannerPath = newPlannerPath.trim();
-            
-            // todo: validate that this planner actually works by sending a dummy request to it
-
-            let newPlannerScope = await this.askConfigurationScope();
-
-            if (!newPlannerScope) return null;
-            let configurationToUpdate = this.getConfigurationForScope(newPlannerScope);
-
-            if (!PddlConfiguration.isHttp(newPlannerPath)) {
-                this.askPlannerSyntax(newPlannerScope);
-            }
-
-            // Update the value in the target
-            configurationToUpdate.update(PLANNER_LOCATION, newPlannerPath, newPlannerScope.target);
-        }
-
-        return newPlannerPath;
-    }
-
-    async askPlannerSyntax(scope: ScopeQuickPickItem) {
-        let existingValue: string = vscode.workspace.getConfiguration().get(PLANNER_SYNTAX);
-
-        let newPlannerOptions = await vscode.window.showInputBox({
-            prompt: "In case you use command line switches and options, override the default syntax. For more info, see (the wiki)[https://github.com/jan-dolejsi/vscode-pddl/wiki/Configuring-the-PDDL-planner].",
-            placeHolder: `$(planner) $(options) $(domain) $(problem)`,
-            value: existingValue,
-            ignoreFocusOut: true
-        });
-
-        if (newPlannerOptions) {
-            // todo: validate that this planner actually works by sending a dummy request to it
-
-            let configurationToUpdate = this.getConfigurationForScope(scope);
-
-            // Update the value in the target
-            configurationToUpdate.update(PLANNER_SYNTAX, newPlannerOptions, scope.target);
-        }
-
-        return newPlannerOptions;
-    }
-
-    optionsHistory: OptionsQuickPickItem[] = [{ label: 'No options.', options: '', description: '' }, { label: 'Specify options...', newValue: true, options: '', description: '' }];
-
-    async getPlannerOptions() {
-        let optionsSelected = await vscode.window.showQuickPick(this.optionsHistory,
-            { placeHolder: 'Optionally specify planner switches or press ENTER to use default planner configuration.' });
-
-        if (!optionsSelected) return null;
-        else if (optionsSelected.newValue) {
-            let optionsEntered = await vscode.window.showInputBox({ placeHolder: 'Specify planner options.' });
-            if (!optionsEntered) return null;
-            optionsSelected = { label: optionsEntered, options: optionsEntered, description: '' };
-        }
-
-        let indexOf = this.optionsHistory.findIndex(option => option.options == optionsSelected.options);
-        if (indexOf > -1) {
-            this.optionsHistory.splice(indexOf, 1);
-        }
-        this.optionsHistory.unshift(optionsSelected); // insert to the first position
-        return optionsSelected.options;
-    }
-
-    getPlannerSyntax(): string {
-        return vscode.workspace.getConfiguration().get(PLANNER_SYNTAX);
-    }
-
-    async askConfigurationScope(): Promise<ScopeQuickPickItem> {
-        let availableScopes: ScopeQuickPickItem[] = [
-            { label: 'This machine (default)', description: 'Selected tool will be used for all domain/problem files on this computer.', target: vscode.ConfigurationTarget.Global }
-        ];
-
-        if (vscode.workspace.workspaceFolders) {
-            vscode.workspace.workspaceFolders.forEach(folder => {
-                availableScopes.push({ label: 'This workspace', description: `Selected tool will be used just for this workspace: ${folder.name}`, target: vscode.ConfigurationTarget.Workspace, uri: folder.uri });
-            });
-        }
-        // todo: need to support folders?
-        //{ label: 'Just one workspace folder', description: 'Selected tool will be used just for one workspace folder...', target: vscode.ConfigurationTarget.WorkspaceFolder }
-
-        let selectedScope = availableScopes.length == 1 ? availableScopes[0] : await vscode.window.showQuickPick(availableScopes,
-            { placeHolder: 'Select the target scope for which this setting should be applied' });
-
-        return selectedScope;
-    }
-
-    async moveConfiguration(configuration: vscode.WorkspaceConfiguration, legacyConfigName: string, configName: string) {
-        let legacyConfig = configuration.inspect(legacyConfigName);
-
-        let target: vscode.ConfigurationTarget;
-
-        if (legacyConfig.workspaceFolderValue) target = vscode.ConfigurationTarget.WorkspaceFolder;
-        else if (legacyConfig.workspaceValue) target = vscode.ConfigurationTarget.Workspace;
-        else if (legacyConfig.globalValue) target = vscode.ConfigurationTarget.Global;
-        else if (legacyConfig.defaultValue) {
-            await configuration.update(configName, legacyConfig.defaultValue, vscode.ConfigurationTarget.Global);
-        }
-        if (target) {
-            await configuration.update(configName, configuration.get(legacyConfigName), target);
-            await configuration.update(legacyConfigName, null, target);
-        }
-    }
-
-    getConfigurationForScope(scope: ScopeQuickPickItem): vscode.WorkspaceConfiguration {
-
-        if (scope.target == vscode.ConfigurationTarget.WorkspaceFolder) {
-            // let workspaceFolder = await vscode.window.showWorkspaceFolderPick({ placeHolder: 'Pick Workspace Folder to which this setting should be applied' })
-            // if (workspaceFolder) {
-
-            // 	// *Get the configuration for the workspace folder
-            // 	const configuration = vscode.workspace.getConfiguration('', workspaceFolder.uri);
-            vscode.window.showErrorMessage("Workspace folder not supported");
-            return null;
-        }
-        else {
-            return vscode.workspace.getConfiguration();
-        }
-    }
-
-}
-
-class ScopeQuickPickItem implements vscode.QuickPickItem {
-    label: string;
-    description: string;
-    target: vscode.ConfigurationTarget;
-    uri?: vscode.Uri;
-}
-
-class OptionsQuickPickItem implements vscode.QuickPickItem {
-    label: string;
-    description: string;
-    options: string;
-    newValue?: boolean;
-}
-=======
-/* --------------------------------------------------------------------------------------------
- * Copyright (c) Jan Dolejsi. All rights reserved.
- * Licensed under the MIT License. See License.txt in the project root for license information.
- * ------------------------------------------------------------------------------------------ */
-import * as vscode from 'vscode';
-
-const PARSER_LOCATION = 'pddlParser.executableOrService';
-const PARSER_SYNTAX = 'pddlParser.executableOptions';
-const PARSER_LEGACY_LOCATION = 'pddlParser.pddlParserService';
-const PLANNER_LOCATION = 'pddlPlanner.executableOrService';
-const PLANNER_SYNTAX = 'pddlPlanner.executableOptions';
-const PLANNER_EPSILON = 'pddlPlanner.epsilonTimeStep';
-export const VALUE_SEQ_LOCATION  = "pddlPlanner.valueSeqPath";
-
-export class PddlConfiguration {
-
-    constructor(public context: vscode.ExtensionContext) {
-
-    }
-
-    getEpsilonTimeStep(): number {
-        return vscode.workspace.getConfiguration().get(PLANNER_EPSILON);
-    }
-
-    async getParserPath(): Promise<string> {
-        let parserPath: string = vscode.workspace.getConfiguration().get(PARSER_LOCATION);
-
-        if (!parserPath) {
-            parserPath = await this.askNewParserPath();
-        }
-
-        return parserPath; // this may be 'undefined'
-    }
-
-    NEVER_SETUP_PARSER = 'neverSetupParser';
-    setupParserLater = false;
-
-    async suggestNewParserConfiguration(showNever: boolean) {
-        if (await this.copyFromLegacyParserConfig()) return;
-
-        if (this.setupParserLater || this.context.globalState.get(this.NEVER_SETUP_PARSER)) return;
-
-        let moreInfo: vscode.MessageItem = { title: "More info..." };
-        let setupParserNow: vscode.MessageItem = { title: "Setup now..." };
-        let setupParserNever: vscode.MessageItem = { title: "Never" };
-        let setupParserLater: vscode.MessageItem = { title: "Later", isCloseAffordance: true };
-        let options: vscode.MessageItem[] = [moreInfo, setupParserNow, setupParserLater];
-        if (showNever) options.splice(2, 0, setupParserNever);
-        let choice = await vscode.window.showInformationMessage(
-            "Setup a PDDL parser in order to enable detailed syntactic analysis.",
-            ...options);
-
-        switch (choice) {
-            case moreInfo:
-                vscode.commands.executeCommand('vscode.open', vscode.Uri.parse('https://github.com/jan-dolejsi/vscode-pddl/wiki/Configuring-the-PDDL-parser'));
-                this.suggestNewParserConfiguration(showNever);
-                break;
-
-            case setupParserNow:
-                this.askNewParserPath();
-                // if the above method call updates the configuration, the language server will be notified
-                break;
-
-            case setupParserLater:
-                this.setupParserLater = true;// will retry in the next session
-                break;
-
-            case setupParserNever:
-                this.context.globalState.update(this.NEVER_SETUP_PARSER, true);
-
-            default:
-                break;
-        }
-    }
-
-    async copyFromLegacyParserConfig(): Promise<string> {
-        let configuration = vscode.workspace.getConfiguration();
-
-        // first try to salvage configuration from a deprecated configuration field
-        let legacyParserUrl: string = configuration.get(PARSER_LEGACY_LOCATION);
-
-        if (legacyParserUrl) {
-
-            await this.moveConfiguration(configuration, PARSER_LEGACY_LOCATION, PARSER_LOCATION);
-            return legacyParserUrl;
-        }
-        else {
-            return null;
-        }
-    }
-
-    async askNewParserPath() {
-        let existingValue: string = vscode.workspace.getConfiguration().get(PARSER_LOCATION);
-
-        let newParserPath = await vscode.window.showInputBox({
-            prompt: "Enter PDDL parser/validator path local command or web service URL",
-            placeHolder: `parser.exe OR java -jar c:\\planner.jar OR https://someserver/parse`,
-            value: existingValue,
-            ignoreFocusOut: true
-        });
-
-        if (newParserPath) {
-            newParserPath = newParserPath.trim();
-            
-            // todo: validate that this parser actually works by sending a dummy request to it
-
-            let newParserScope = await this.askConfigurationScope();
-
-            if (!newParserScope) return null;
-
-            let configurationToUpdate = this.getConfigurationForScope(newParserScope);
-
-            if (!PddlConfiguration.isHttp(newParserPath)) {
-                this.askParserOptions(newParserScope);
-            }
-
-            // Update the value in the target
-            configurationToUpdate.update(PARSER_LOCATION, newParserPath, newParserScope.target);
-        }
-
-        return newParserPath;
-    }
-
-    async askParserOptions(scope: ScopeQuickPickItem) {
-        let existingValue: string = vscode.workspace.getConfiguration().get(PARSER_SYNTAX);
-
-        let newParserOptions = await vscode.window.showInputBox({
-            prompt: "In case you use command line switches and options, override the default syntax. For more info, see (the wiki)[https://github.com/jan-dolejsi/vscode-pddl/wiki/Configuring-the-PDDL-parser].",
-            placeHolder: `$(parser) $(domain) $(problem)`,
-            value: existingValue,
-            ignoreFocusOut: true
-        });
-
-        if (newParserOptions) {
-            // todo: validate that this parser actually works by sending a dummy request to it
-
-            let configurationToUpdate = this.getConfigurationForScope(scope);
-
-            // Update the value in the target
-            configurationToUpdate.update(PARSER_SYNTAX, newParserOptions, scope.target);
-        }
-
-        return newParserOptions;
-    }
-
-    static isHttp(path: string) {
-        return path.match(/^http[s]?:/i);
-    }
-
-    async getPlannerPath(): Promise<string> {
-        let plannerPath: string = vscode.workspace.getConfiguration().get(PLANNER_LOCATION);
-
-        if (!plannerPath) {
-            plannerPath = await this.askNewPlannerPath();
-        }
-
-        return plannerPath; // this may be 'undefined'
-    }
-
-    async askNewPlannerPath() {
-        let existingValue: string = vscode.workspace.getConfiguration().get(PLANNER_LOCATION);
-        
-        let newPlannerPath = await vscode.window.showInputBox({ 
-            prompt: "Enter PDDL planner path local command or web service URL", 
-            placeHolder: `planner.exe OR java -jar c:\\planner.jar OR http://solver.planning.domains/solve`,
-            value: existingValue,
-            ignoreFocusOut: true 
-        });
-
-        if (newPlannerPath) {
-
-            newPlannerPath = newPlannerPath.trim();
-            
-            // todo: validate that this planner actually works by sending a dummy request to it
-
-            let newPlannerScope = await this.askConfigurationScope();
-
-            if (!newPlannerScope) return null;
-            let configurationToUpdate = this.getConfigurationForScope(newPlannerScope);
-
-            if (!PddlConfiguration.isHttp(newPlannerPath)) {
-                this.askPlannerSyntax(newPlannerScope);
-            }
-
-            // Update the value in the target
-            configurationToUpdate.update(PLANNER_LOCATION, newPlannerPath, newPlannerScope.target);
-        }
-
-        return newPlannerPath;
-    }
-
-    async askPlannerSyntax(scope: ScopeQuickPickItem) {
-        let existingValue: string = vscode.workspace.getConfiguration().get(PLANNER_SYNTAX);
-
-        let newPlannerOptions = await vscode.window.showInputBox({
-            prompt: "In case you use command line switches and options, override the default syntax. For more info, see (the wiki)[https://github.com/jan-dolejsi/vscode-pddl/wiki/Configuring-the-PDDL-planner].",
-            placeHolder: `$(planner) $(options) $(domain) $(problem)`,
-            value: existingValue,
-            ignoreFocusOut: true
-        });
-
-        if (newPlannerOptions) {
-            // todo: validate that this planner actually works by sending a dummy request to it
-
-            let configurationToUpdate = this.getConfigurationForScope(scope);
-
-            // Update the value in the target
-            configurationToUpdate.update(PLANNER_SYNTAX, newPlannerOptions, scope.target);
-        }
-
-        return newPlannerOptions;
-    }
-
-    optionsHistory: OptionsQuickPickItem[] = [{ label: 'No options.', options: '', description: '' }, { label: 'Specify options...', newValue: true, options: '', description: '' }];
-
-    async getPlannerOptions() {
-        let optionsSelected = await vscode.window.showQuickPick(this.optionsHistory,
-            { placeHolder: 'Optionally specify planner switches or press ENTER to use default planner configuration.' });
-
-        if (!optionsSelected) return null;
-        else if (optionsSelected.newValue) {
-            let optionsEntered = await vscode.window.showInputBox({ placeHolder: 'Specify planner options.' });
-            if (!optionsEntered) return null;
-            optionsSelected = { label: optionsEntered, options: optionsEntered, description: '' };
-        }
-
-        let indexOf = this.optionsHistory.findIndex(option => option.options == optionsSelected.options);
-        if (indexOf > -1) {
-            this.optionsHistory.splice(indexOf, 1);
-        }
-        this.optionsHistory.unshift(optionsSelected); // insert to the first position
-        return optionsSelected.options;
-    }
-
-    getPlannerSyntax(): string {
-        return vscode.workspace.getConfiguration().get(PLANNER_SYNTAX);
-    }
-
-    getValueSeqPath(): string {
-        return vscode.workspace.getConfiguration().get("pddlPlanner.valueSeqPath");
-    }
-
-    async askConfigurationScope(): Promise<ScopeQuickPickItem> {
-        let availableScopes: ScopeQuickPickItem[] = [
-            { label: 'This machine (default)', description: 'Selected tool will be used for all domain/problem files on this computer.', target: vscode.ConfigurationTarget.Global }
-        ];
-
-        if (vscode.workspace.workspaceFolders) {
-            vscode.workspace.workspaceFolders.forEach(folder => {
-                availableScopes.push({ label: 'This workspace', description: `Selected tool will be used just for this workspace: ${folder.name}`, target: vscode.ConfigurationTarget.Workspace, uri: folder.uri });
-            });
-        }
-        // todo: need to support folders?
-        //{ label: 'Just one workspace folder', description: 'Selected tool will be used just for one workspace folder...', target: vscode.ConfigurationTarget.WorkspaceFolder }
-
-        let selectedScope = availableScopes.length == 1 ? availableScopes[0] : await vscode.window.showQuickPick(availableScopes,
-            { placeHolder: 'Select the target scope for which this setting should be applied' });
-
-        return selectedScope;
-    }
-
-    async moveConfiguration(configuration: vscode.WorkspaceConfiguration, legacyConfigName: string, configName: string) {
-        let legacyConfig = configuration.inspect(legacyConfigName);
-
-        let target: vscode.ConfigurationTarget;
-
-        if (legacyConfig.workspaceFolderValue) target = vscode.ConfigurationTarget.WorkspaceFolder;
-        else if (legacyConfig.workspaceValue) target = vscode.ConfigurationTarget.Workspace;
-        else if (legacyConfig.globalValue) target = vscode.ConfigurationTarget.Global;
-        else if (legacyConfig.defaultValue) {
-            await configuration.update(configName, legacyConfig.defaultValue, vscode.ConfigurationTarget.Global);
-        }
-        if (target) {
-            await configuration.update(configName, configuration.get(legacyConfigName), target);
-            await configuration.update(legacyConfigName, null, target);
-        }
-    }
-
-    getConfigurationForScope(scope: ScopeQuickPickItem): vscode.WorkspaceConfiguration {
-
-        if (scope.target == vscode.ConfigurationTarget.WorkspaceFolder) {
-            // let workspaceFolder = await vscode.window.showWorkspaceFolderPick({ placeHolder: 'Pick Workspace Folder to which this setting should be applied' })
-            // if (workspaceFolder) {
-
-            // 	// *Get the configuration for the workspace folder
-            // 	const configuration = vscode.workspace.getConfiguration('', workspaceFolder.uri);
-            vscode.window.showErrorMessage("Workspace folder not supported");
-            return null;
-        }
-        else {
-            return vscode.workspace.getConfiguration();
-        }
-    }
-
-}
-
-class ScopeQuickPickItem implements vscode.QuickPickItem {
-    label: string;
-    description: string;
-    target: vscode.ConfigurationTarget;
-    uri?: vscode.Uri;
-}
-
-class OptionsQuickPickItem implements vscode.QuickPickItem {
-    label: string;
-    description: string;
-    options: string;
-    newValue?: boolean;
-}
->>>>>>> e3cb1909
+/* --------------------------------------------------------------------------------------------
+ * Copyright (c) Jan Dolejsi. All rights reserved.
+ * Licensed under the MIT License. See License.txt in the project root for license information.
+ * ------------------------------------------------------------------------------------------ */
+import * as vscode from 'vscode';
+
+const PARSER_LOCATION = 'pddlParser.executableOrService';
+const PARSER_SYNTAX = 'pddlParser.executableOptions';
+const PARSER_LEGACY_LOCATION = 'pddlParser.pddlParserService';
+const PARSER_AUTHENTICATION_REFRESH_TOKEN = 'pddlParser.authenticationRefreshToken';
+const PARSER_AUTHENTICATION_ACCESS_TOKEN = 'pddlParser.authenticationAccessToken';
+const PARSER_AUTHENTICATION_S_TOKEN = 'pddlParser.authenticationSToken';
+const PLANNER_LOCATION = 'pddlPlanner.executableOrService';
+const PLANNER_SYNTAX = 'pddlPlanner.executableOptions';
+const PLANNER_EPSILON = 'pddlPlanner.epsilonTimeStep';
+export const VALUE_SEQ_LOCATION  = "pddlPlanner.valueSeqPath";
+
+export class PddlConfiguration {
+
+    constructor(public context: vscode.ExtensionContext) {
+
+    }
+
+    getEpsilonTimeStep(): number {
+        return vscode.workspace.getConfiguration().get(PLANNER_EPSILON);
+    }
+
+    async getParserPath(): Promise<string> {
+        let parserPath: string = vscode.workspace.getConfiguration().get(PARSER_LOCATION);
+
+        if (!parserPath) {
+            parserPath = await this.askNewParserPath();
+        }
+
+        return parserPath; // this may be 'undefined'
+    }
+
+    NEVER_SETUP_PARSER = 'neverSetupParser';
+    setupParserLater = false;
+
+    async suggestNewParserConfiguration(showNever: boolean) {
+        if (await this.copyFromLegacyParserConfig()) return;
+
+        if (this.setupParserLater || this.context.globalState.get(this.NEVER_SETUP_PARSER)) return;
+
+        let moreInfo: vscode.MessageItem = { title: "More info..." };
+        let setupParserNow: vscode.MessageItem = { title: "Setup now..." };
+        let setupParserNever: vscode.MessageItem = { title: "Never" };
+        let setupParserLater: vscode.MessageItem = { title: "Later", isCloseAffordance: true };
+        let options: vscode.MessageItem[] = [moreInfo, setupParserNow, setupParserLater];
+        if (showNever) options.splice(2, 0, setupParserNever);
+        let choice = await vscode.window.showInformationMessage(
+            "Setup a PDDL parser in order to enable detailed syntactic analysis.",
+            ...options);
+
+        switch (choice) {
+            case moreInfo:
+                vscode.commands.executeCommand('vscode.open', vscode.Uri.parse('https://github.com/jan-dolejsi/vscode-pddl/wiki/Configuring-the-PDDL-parser'));
+                this.suggestNewParserConfiguration(showNever);
+                break;
+
+            case setupParserNow:
+                this.askNewParserPath();
+                // if the above method call updates the configuration, the language server will be notified
+                break;
+
+            case setupParserLater:
+                this.setupParserLater = true;// will retry in the next session
+                break;
+
+            case setupParserNever:
+                this.context.globalState.update(this.NEVER_SETUP_PARSER, true);
+
+            default:
+                break;
+        }
+    }
+
+    async copyFromLegacyParserConfig(): Promise<string> {
+        let configuration = vscode.workspace.getConfiguration();
+
+        // first try to salvage configuration from a deprecated configuration field
+        let legacyParserUrl: string = configuration.get(PARSER_LEGACY_LOCATION);
+
+        if (legacyParserUrl) {
+
+            await this.moveConfiguration(configuration, PARSER_LEGACY_LOCATION, PARSER_LOCATION);
+            return legacyParserUrl;
+        }
+        else {
+            return null;
+        }
+    }
+
+    async askNewParserPath() {
+        let existingValue: string = vscode.workspace.getConfiguration().get(PARSER_LOCATION);
+
+        let newParserPath = await vscode.window.showInputBox({
+            prompt: "Enter PDDL parser/validator path local command or web service URL",
+            placeHolder: `parser.exe OR java -jar c:\\planner.jar OR https://someserver/parse`,
+            value: existingValue,
+            ignoreFocusOut: true
+        });
+
+        if (newParserPath) {
+            newParserPath = newParserPath.trim();
+            
+            // todo: validate that this parser actually works by sending a dummy request to it
+
+            let newParserScope = await this.askConfigurationScope();
+
+            if (!newParserScope) return null;
+
+            let configurationToUpdate = this.getConfigurationForScope(newParserScope);
+
+            if (!PddlConfiguration.isHttp(newParserPath)) {
+                this.askParserOptions(newParserScope);
+            }
+
+            // Update the value in the target
+            configurationToUpdate.update(PARSER_LOCATION, newParserPath, newParserScope.target);
+        }
+
+        return newParserPath;
+    }
+
+    async askParserOptions(scope: ScopeQuickPickItem) {
+        let existingValue: string = vscode.workspace.getConfiguration().get(PARSER_SYNTAX);
+
+        let newParserOptions = await vscode.window.showInputBox({
+            prompt: "In case you use command line switches and options, override the default syntax. For more info, see (the wiki)[https://github.com/jan-dolejsi/vscode-pddl/wiki/Configuring-the-PDDL-parser].",
+            placeHolder: `$(parser) $(domain) $(problem)`,
+            value: existingValue,
+            ignoreFocusOut: true
+        });
+
+        if (newParserOptions) {
+            // todo: validate that this parser actually works by sending a dummy request to it
+
+            let configurationToUpdate = this.getConfigurationForScope(scope);
+
+            // Update the value in the target
+            configurationToUpdate.update(PARSER_SYNTAX, newParserOptions, scope.target);
+        }
+
+        return newParserOptions;
+    }
+
+    async savePddlParserAuthenticationTokens(refreshtoken: string, accesstoken: string, stoken: string) {
+        vscode.workspace.getConfiguration().update(PARSER_AUTHENTICATION_REFRESH_TOKEN, refreshtoken);
+        vscode.workspace.getConfiguration().update(PARSER_AUTHENTICATION_ACCESS_TOKEN, accesstoken);
+        vscode.workspace.getConfiguration().update(PARSER_AUTHENTICATION_S_TOKEN, stoken);
+    }
+
+    static isHttp(path: string) {
+        return path.match(/^http[s]?:/i);
+    }
+
+    async getPlannerPath(): Promise<string> {
+        let plannerPath: string = vscode.workspace.getConfiguration().get(PLANNER_LOCATION);
+
+        if (!plannerPath) {
+            plannerPath = await this.askNewPlannerPath();
+        }
+
+        return plannerPath; // this may be 'undefined'
+    }
+
+    async askNewPlannerPath() {
+        let existingValue: string = vscode.workspace.getConfiguration().get(PLANNER_LOCATION);
+        
+        let newPlannerPath = await vscode.window.showInputBox({ 
+            prompt: "Enter PDDL planner path local command or web service URL", 
+            placeHolder: `planner.exe OR java -jar c:\\planner.jar OR http://solver.planning.domains/solve`,
+            value: existingValue,
+            ignoreFocusOut: true 
+        });
+
+        if (newPlannerPath) {
+
+            newPlannerPath = newPlannerPath.trim();
+            
+            // todo: validate that this planner actually works by sending a dummy request to it
+
+            let newPlannerScope = await this.askConfigurationScope();
+
+            if (!newPlannerScope) return null;
+            let configurationToUpdate = this.getConfigurationForScope(newPlannerScope);
+
+            if (!PddlConfiguration.isHttp(newPlannerPath)) {
+                this.askPlannerSyntax(newPlannerScope);
+            }
+
+            // Update the value in the target
+            configurationToUpdate.update(PLANNER_LOCATION, newPlannerPath, newPlannerScope.target);
+        }
+
+        return newPlannerPath;
+    }
+
+    async askPlannerSyntax(scope: ScopeQuickPickItem) {
+        let existingValue: string = vscode.workspace.getConfiguration().get(PLANNER_SYNTAX);
+
+        let newPlannerOptions = await vscode.window.showInputBox({
+            prompt: "In case you use command line switches and options, override the default syntax. For more info, see (the wiki)[https://github.com/jan-dolejsi/vscode-pddl/wiki/Configuring-the-PDDL-planner].",
+            placeHolder: `$(planner) $(options) $(domain) $(problem)`,
+            value: existingValue,
+            ignoreFocusOut: true
+        });
+
+        if (newPlannerOptions) {
+            // todo: validate that this planner actually works by sending a dummy request to it
+
+            let configurationToUpdate = this.getConfigurationForScope(scope);
+
+            // Update the value in the target
+            configurationToUpdate.update(PLANNER_SYNTAX, newPlannerOptions, scope.target);
+        }
+
+        return newPlannerOptions;
+    }
+
+    optionsHistory: OptionsQuickPickItem[] = [{ label: 'No options.', options: '', description: '' }, { label: 'Specify options...', newValue: true, options: '', description: '' }];
+
+    async getPlannerOptions() {
+        let optionsSelected = await vscode.window.showQuickPick(this.optionsHistory,
+            { placeHolder: 'Optionally specify planner switches or press ENTER to use default planner configuration.' });
+
+        if (!optionsSelected) return null;
+        else if (optionsSelected.newValue) {
+            let optionsEntered = await vscode.window.showInputBox({ placeHolder: 'Specify planner options.' });
+            if (!optionsEntered) return null;
+            optionsSelected = { label: optionsEntered, options: optionsEntered, description: '' };
+        }
+
+        let indexOf = this.optionsHistory.findIndex(option => option.options == optionsSelected.options);
+        if (indexOf > -1) {
+            this.optionsHistory.splice(indexOf, 1);
+        }
+        this.optionsHistory.unshift(optionsSelected); // insert to the first position
+        return optionsSelected.options;
+    }
+
+    getPlannerSyntax(): string {
+        return vscode.workspace.getConfiguration().get(PLANNER_SYNTAX);
+    }
+
+    getValueSeqPath(): string {
+        return vscode.workspace.getConfiguration().get("pddlPlanner.valueSeqPath");
+    }
+
+    async askConfigurationScope(): Promise<ScopeQuickPickItem> {
+        let availableScopes: ScopeQuickPickItem[] = [
+            { label: 'This machine (default)', description: 'Selected tool will be used for all domain/problem files on this computer.', target: vscode.ConfigurationTarget.Global }
+        ];
+
+        if (vscode.workspace.workspaceFolders) {
+            vscode.workspace.workspaceFolders.forEach(folder => {
+                availableScopes.push({ label: 'This workspace', description: `Selected tool will be used just for this workspace: ${folder.name}`, target: vscode.ConfigurationTarget.Workspace, uri: folder.uri });
+            });
+        }
+        // todo: need to support folders?
+        //{ label: 'Just one workspace folder', description: 'Selected tool will be used just for one workspace folder...', target: vscode.ConfigurationTarget.WorkspaceFolder }
+
+        let selectedScope = availableScopes.length == 1 ? availableScopes[0] : await vscode.window.showQuickPick(availableScopes,
+            { placeHolder: 'Select the target scope for which this setting should be applied' });
+
+        return selectedScope;
+    }
+
+    async moveConfiguration(configuration: vscode.WorkspaceConfiguration, legacyConfigName: string, configName: string) {
+        let legacyConfig = configuration.inspect(legacyConfigName);
+
+        let target: vscode.ConfigurationTarget;
+
+        if (legacyConfig.workspaceFolderValue) target = vscode.ConfigurationTarget.WorkspaceFolder;
+        else if (legacyConfig.workspaceValue) target = vscode.ConfigurationTarget.Workspace;
+        else if (legacyConfig.globalValue) target = vscode.ConfigurationTarget.Global;
+        else if (legacyConfig.defaultValue) {
+            await configuration.update(configName, legacyConfig.defaultValue, vscode.ConfigurationTarget.Global);
+        }
+        if (target) {
+            await configuration.update(configName, configuration.get(legacyConfigName), target);
+            await configuration.update(legacyConfigName, null, target);
+        }
+    }
+
+    getConfigurationForScope(scope: ScopeQuickPickItem): vscode.WorkspaceConfiguration {
+
+        if (scope.target == vscode.ConfigurationTarget.WorkspaceFolder) {
+            // let workspaceFolder = await vscode.window.showWorkspaceFolderPick({ placeHolder: 'Pick Workspace Folder to which this setting should be applied' })
+            // if (workspaceFolder) {
+
+            // 	// *Get the configuration for the workspace folder
+            // 	const configuration = vscode.workspace.getConfiguration('', workspaceFolder.uri);
+            vscode.window.showErrorMessage("Workspace folder not supported");
+            return null;
+        }
+        else {
+            return vscode.workspace.getConfiguration();
+        }
+    }
+
+}
+
+class ScopeQuickPickItem implements vscode.QuickPickItem {
+    label: string;
+    description: string;
+    target: vscode.ConfigurationTarget;
+    uri?: vscode.Uri;
+}
+
+class OptionsQuickPickItem implements vscode.QuickPickItem {
+    label: string;
+    description: string;
+    options: string;
+    newValue?: boolean;
+}