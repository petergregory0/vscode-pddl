--- conflicted
+++ resolved
@@ -4,14 +4,9 @@
  * ------------------------------------------------------------------------------------------ */
 'use strict';
 
-<<<<<<< HEAD
-import { Plan, PlanStep } from './plan';
-import { DomainInfo, ProblemInfo } from '../../common/src/parser';
-=======
 import { Plan } from './plan';
 import { PlanStep } from '../../common/src/PlanStep';
-import { DomainInfo, ProblemInfo } from './parser';
->>>>>>> e3cb1909
+import { DomainInfo, ProblemInfo } from '../../common/src/parser';
 
 /**
  * Parses plan in the PDDL form incrementally - line/buffer at a time.
