--- conflicted
+++ resolved
@@ -25,21 +25,13 @@
     problemPattern = /^\s*\(define\s*\(problem\s+(\S+)\s*\)\s*\(:domain\s+(\S+)\s*\)/gi;
     problemCompletePattern = /^\s*\(define\s*\(problem\s+(\S+)\s*\)\s*\(:domain\s+(\S+)\s*\)\s*(\(:requirements\s*([^\)]*)\))?\s*(\(:objects\s*([^\)]*)\))?\s*\(:init\s*([\s\S]*)\s*\)\s*\(:goal\s*([\s\S]*?)\s*\)\s*(\(:constraints\s*([\s\S]*?)\s*\))?\s*(\(:metric\s*([\s\S]*?)\s*\))?\s*\)\s*$/gi;
 
-<<<<<<< HEAD
-    problemPreProcessor: ProblemParserPreProcessor;
+    problemPreParser: ProblemParserPreProcessor;
     domainPreProcessor:  DomainParserPreProcessor;
 
-
-    constructor(context?: PddlExtensionContext) {
-        if (context) {
-            this.problemPreProcessor = new ProblemParserPreProcessor(context);
-=======
-    problemPreParser: ProblemParserPreProcessor;
 
     constructor(context?: PddlExtensionContext) {
         if (context) {
             this.problemPreParser = new ProblemParserPreProcessor(context);
->>>>>>> 837acc09
         }
     }
 
@@ -49,14 +41,10 @@
         let preProcessor = null;
 
         try {
-<<<<<<< HEAD
-            if (this.problemPreProcessor) fileText = this.problemPreProcessor.process(fileText, workingDirectory);
-=======
             if (this.problemPreParser) { 
                 preProcessor = this.problemPreParser.createPreProcessor(fileText);
                 fileText = await this.problemPreParser.process(preProcessor, fileText, workingDirectory); 
             }
->>>>>>> 837acc09
         } catch (ex) {
             let problemInfo = new ProblemInfo(fileUri, fileVersion, "unknown", "unknown", PddlSyntaxTree.EMPTY, positionResolver);
             problemInfo.setText(fileText);
